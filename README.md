# **huffman-coding-rs**

<<<<<<< HEAD
[![Build Status](https://travis-ci.com/kxlsx/huff-encoding.svg?branch=dev)](https://travis-ci.com/k-xlsx/huff-encoding)
=======
This repository hosts my best efforts to create an implementation of the Huffman coding algorithm in rust.
It's split into two crates:
>>>>>>> c02b7bf9

- **huff_coding**:
  - Library enabling one to create Huffman trees with any alphabet.
- **huff**:
  - Basic compression/decompression binary built on the huff_coding library.

Refer to their corresponding documentations to learn more.

## Contributing

---
I accept any changes, but i doubt anyone cares.

## Learn more about the Huffman Coding algorithm

---
Cool articles/videos about the *Huffman Coding* algorithm I found and learned from while working on this

- Articles
  - [Wikipedia](https://en.wikipedia.org/wiki/Huffman_coding)
  - [tutorialspoint](https://www.tutorialspoint.com/huffman-coding)
  - [Programiz](https://www.programiz.com/dsa/huffman-coding)
  - [GeeksforGeeks](https://www.geeksforgeeks.org/huffman-coding-greedy-algo-3/)
  - [Stack Exchange thread on *Huffman Tree* sizes](https://cs.stackexchange.com/questions/75542/maximum-size-of-huffman-codes-for-an-alphabet-containing-256-letters)
  - [*"Maximal codeword lengths in Huffman codes"* by Y.S.Abu-Mostafa and R.J.McEliece](https://www.sciencedirect.com/science/article/pii/S089812210000119X)
- Videos
  - [Tom Scott's The Basics](https://www.youtube.com/watch?v=JsTptu56GM8)
  - [Computerphile on *Huffman Trees*](https://www.youtube.com/watch?v=umTbivyJoiI)
  - [Computerphile on Compression](https://www.youtube.com/watch?v=Lto-ajuqW3w)
  - [Abdul Bari's video](https://www.youtube.com/watch?v=co4_ahEDCho)
<|MERGE_RESOLUTION|>--- conflicted
+++ resolved
@@ -1,38 +1,34 @@
-# **huffman-coding-rs**
-
-<<<<<<< HEAD
-[![Build Status](https://travis-ci.com/kxlsx/huff-encoding.svg?branch=dev)](https://travis-ci.com/k-xlsx/huff-encoding)
-=======
-This repository hosts my best efforts to create an implementation of the Huffman coding algorithm in rust.
-It's split into two crates:
->>>>>>> c02b7bf9
-
-- **huff_coding**:
-  - Library enabling one to create Huffman trees with any alphabet.
-- **huff**:
-  - Basic compression/decompression binary built on the huff_coding library.
-
-Refer to their corresponding documentations to learn more.
-
-## Contributing
-
----
-I accept any changes, but i doubt anyone cares.
-
-## Learn more about the Huffman Coding algorithm
-
----
-Cool articles/videos about the *Huffman Coding* algorithm I found and learned from while working on this
-
-- Articles
-  - [Wikipedia](https://en.wikipedia.org/wiki/Huffman_coding)
-  - [tutorialspoint](https://www.tutorialspoint.com/huffman-coding)
-  - [Programiz](https://www.programiz.com/dsa/huffman-coding)
-  - [GeeksforGeeks](https://www.geeksforgeeks.org/huffman-coding-greedy-algo-3/)
-  - [Stack Exchange thread on *Huffman Tree* sizes](https://cs.stackexchange.com/questions/75542/maximum-size-of-huffman-codes-for-an-alphabet-containing-256-letters)
-  - [*"Maximal codeword lengths in Huffman codes"* by Y.S.Abu-Mostafa and R.J.McEliece](https://www.sciencedirect.com/science/article/pii/S089812210000119X)
-- Videos
-  - [Tom Scott's The Basics](https://www.youtube.com/watch?v=JsTptu56GM8)
-  - [Computerphile on *Huffman Trees*](https://www.youtube.com/watch?v=umTbivyJoiI)
-  - [Computerphile on Compression](https://www.youtube.com/watch?v=Lto-ajuqW3w)
-  - [Abdul Bari's video](https://www.youtube.com/watch?v=co4_ahEDCho)
+# **huffman-coding-rs**
+
+This repository hosts my best efforts to create an implementation of the Huffman coding algorithm in rust.
+It's split into two crates:
+
+- **huff_coding**:
+  - Library enabling one to create Huffman trees with any alphabet.
+- **huff**:
+  - Basic compression/decompression binary built on the huff_coding library.
+
+Refer to their corresponding documentations to learn more.
+
+## Contributing
+
+---
+I accept any changes, but i doubt anyone cares.
+
+## Learn more about the Huffman Coding algorithm
+
+---
+Cool articles/videos about the *Huffman Coding* algorithm I found and learned from while working on this
+
+- Articles
+  - [Wikipedia](https://en.wikipedia.org/wiki/Huffman_coding)
+  - [tutorialspoint](https://www.tutorialspoint.com/huffman-coding)
+  - [Programiz](https://www.programiz.com/dsa/huffman-coding)
+  - [GeeksforGeeks](https://www.geeksforgeeks.org/huffman-coding-greedy-algo-3/)
+  - [Stack Exchange thread on *Huffman Tree* sizes](https://cs.stackexchange.com/questions/75542/maximum-size-of-huffman-codes-for-an-alphabet-containing-256-letters)
+  - [*"Maximal codeword lengths in Huffman codes"* by Y.S.Abu-Mostafa and R.J.McEliece](https://www.sciencedirect.com/science/article/pii/S089812210000119X)
+- Videos
+  - [Tom Scott's The Basics](https://www.youtube.com/watch?v=JsTptu56GM8)
+  - [Computerphile on *Huffman Trees*](https://www.youtube.com/watch?v=umTbivyJoiI)
+  - [Computerphile on Compression](https://www.youtube.com/watch?v=Lto-ajuqW3w)
+  - [Abdul Bari's video](https://www.youtube.com/watch?v=co4_ahEDCho)